--- conflicted
+++ resolved
@@ -8,50 +8,8 @@
     IERC20 public stablecoin; // Stablecoin for collateral and payments 
     uint256 public constant LOAN_DURATION = 12; // 12 months
     uint256 public constant APR = 8; // 8% annual interest rate
-<<<<<<< HEAD
-    uint256 public constant SCORE_BASE = 300; // Starting credit score
-    uint256 public constant SCORE_MAX = 850; // Maximum credit score
+   
 
 
-
-    struct Loan {
-        uint256 amount; // Loan amount (equals collateral)
-        uint256 startTime; // Loan start timestamp
-        uint256 paymentsMade; // Number of payments completed
-        uint256 totalPaid; // Total amount paid (principal + interest)
-        bool active; // Loan status
-    }
-
-
-
-    mapping(address => uint256) public deposits; // User collateral deposits
-    mapping(address => Loan) public loans; // User loan details
-    mapping(address => uint256) public creditScores; // User credit scores
-
-
-//EVENTS
-    event CollateralDeposited(address indexed user, uint256 amount);
-    event LoanCreated(address indexed user, uint256 amount, uint256 monthlyPayment);
-    event PaymentMade(address indexed user, uint256 amount, uint256 paymentsRemaining);
-    event LoanCompleted(address indexed user, uint256 finalScore);
-
-//CONSTRUCTOR 
-  constructor(address _stablecoin) Ownable(msg.sender) {
-        stablecoin = IERC20(_stablecoin);
-    }
-
-    /// @notice Deposits collateral to start a credit builder loan
-    /// @param amount Amount of stablecoins to deposit
-    
-    function depositCollateral(uint256 amount) external {
-        require(amount > 0, "Amount must be greater than 0");
-        require(loans[msg.sender].active == false, "Existing loan active");
-        stablecoin.transferFrom(msg.sender, address(this), amount);
-        deposits[msg.sender] += amount;
-        emit CollateralDeposited(msg.sender, amount);
-    }
-
-=======
->>>>>>> db1fec10
-
+   
 }