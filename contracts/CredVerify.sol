// SPDX-License-Identifier: MIT
pragma solidity ^0.8.26;

import "@openzeppelin/contracts/token/ERC20/IERC20.sol";
import "@openzeppelin/contracts/access/Ownable.sol";
import "@openzeppelin/contracts/utils/ReentrancyGuard.sol";

import "./ReputationNFT.sol";

contract CredVerify is Ownable, ReentrancyGuard {
    uint256 public constant LOAN_DURATION = 12; // 12 months
    uint256 public constant APR = 8; // 8% annual interest rate
   

<<<<<<< HEAD

   
=======
    // track approved stablecoins
    mapping(address => bool) public approvedStablecoins;
    address[] public approvedStablecoinsList;

    // Events
    event StablecoinStatusChanged(address indexed stablecoin, bool approved);

    constructor() Ownable(msg.sender) {}

    /**
     * @dev Approves or disapproves a stablecoin for use as collateral
     * @param _stablecoin The address of the stablecoin contract
     * @param _status Whether the stablecoin is approved (true) or not (false)
     */
    function setStablecoinApproval(
        address _stablecoin,
        bool _status
    ) external onlyOwner {
        require(
            _stablecoin != address(0),
            "CollateralManager: invalid stablecoin address"
        );

        bool previousStatus = approvedStablecoins[_stablecoin];
        
        // If status is changing
        if (previousStatus != _status) {
            approvedStablecoins[_stablecoin] = _status;
            
            if (_status) {
                // Add to list if being approved
                approvedStablecoinsList.push(_stablecoin);
            } else {
                // Remove from list if being disapproved
                for (uint256 i = 0; i < approvedStablecoinsList.length; i++) {
                    if (approvedStablecoinsList[i] == _stablecoin) {
                        approvedStablecoinsList[i] = approvedStablecoinsList[approvedStablecoinsList.length - 1];
                        approvedStablecoinsList.pop();
                        break;
                    }
                }
            }
            
            // Emit event
            emit StablecoinStatusChanged(_stablecoin, _status);
        }
    }

    /**
     * @dev Checks if a stablecoin is approved for use as collateral
     * @param _stablecoin The address of the stablecoin contract
     * @return Whether the stablecoin is approved
     */
    function isStablecoinApproved(
        address _stablecoin
    ) public view returns (bool) {
        return approvedStablecoins[_stablecoin];
    }

    /**
     * @dev Returns the list of approved stablecoins
     * @return An array of addresses of approved stablecoins
     */
    function getApprovedStablecoins() public view returns (address[] memory) {
        return approvedStablecoinsList;
    }
>>>>>>> 26424391
}<|MERGE_RESOLUTION|>--- conflicted
+++ resolved
@@ -12,10 +12,7 @@
     uint256 public constant APR = 8; // 8% annual interest rate
    
 
-<<<<<<< HEAD
 
-   
-=======
     // track approved stablecoins
     mapping(address => bool) public approvedStablecoins;
     address[] public approvedStablecoinsList;
@@ -82,5 +79,4 @@
     function getApprovedStablecoins() public view returns (address[] memory) {
         return approvedStablecoinsList;
     }
->>>>>>> 26424391
 }