// SPDX-License-Identifier: MIT
pragma solidity ^0.8.26;

import "@openzeppelin/contracts/token/ERC20/IERC20.sol";
import "@openzeppelin/contracts/access/Ownable.sol";
import "@openzeppelin/contracts/utils/ReentrancyGuard.sol";
import "@openzeppelin/contracts/token/ERC20/utils/SafeERC20.sol";
import {SD59x18, sd, convert} from "@prb/math/src/SD59x18.sol";

import "./ReputationNFT.sol";

/**
 * @title CredVerify
 * @dev Main contract for the credit builder loan system
 */
contract CredVerify is Ownable, ReentrancyGuard {
    using SafeERC20 for IERC20;

    // Reference to ReputationNFT contract
    ReputationNFT public reputationNFT;

    // constant
    uint256 public constant LOAN_DURATION = 12; // 12 months
    uint256 public constant APR = 8; // 8% annual interest rate (in basis points)
    uint256 public constant MIN_CREDIT_SCORE = 300;
    uint256 public constant MAX_CREDIT_SCORE = 850;
    uint256 public constant INITIAL_CREDIT_SCORE = 550;
    uint256 public constant MIN_DEPOSIT_AMOUNT = 50e18; // $50 minimum collateral/borrow amount

    // Credit score calculation weights
    uint256 public constant PAYMENT_HISTORY_WEIGHT = 60;
    uint256 public constant LOAN_DURATION_WEIGHT = 15;
    uint256 public constant PAYMENT_CONSISTENCY_WEIGHT = 15;
    uint256 public constant LOAN_AMOUNT_WEIGHT = 10;

    // Approved stablecoins
    mapping(address => bool) public approvedStablecoins;
    address[] public approvedStablecoinsList;

    // Loan struct to store all loan details
    struct Loan {
        address borrower;
        address stablecoin;
        uint256 loanAmount;
        uint256 collateralAmount;
        uint256 monthlyPaymentAmount;
        uint256 startDate;
        uint256 nextPaymentDue;
        uint256 totalPaid;
        uint256 remainingPayments;
        uint256 nftId;
        bool active;
        bool completed;
        uint256 paymentCount;
    }

    // Track all active loans by user address
    mapping(address => Loan) public loans;

    // Track payment history using mappings
    mapping(address => mapping(uint256 => uint256)) public paymentDates; // borrower => payment index => timestamp
    mapping(address => mapping(uint256 => uint256)) public paymentAmounts; // borrower => payment index => amount
    mapping(address => mapping(uint256 => uint256)) public daysLate; // borrower => payment index => days late

    // Track users with active loans
    address[] public activeCreditScoreBuilders;

    // Events
    event StablecoinStatusChanged(address indexed stablecoin, bool approved);
    event LoanCreated(
        address indexed borrower,
        address indexed stablecoin,
        uint256 nftId,
        uint256 loanAmount
    );
    event DepositCollateral(
        address indexed borrower,
        address indexed recipient,
        address indexed stablecoin,
        uint256 depositAmount
    );
<<<<<<< HEAD
    event PaymentMade(
        address indexed borrower, 
        address indexed payer, 
        uint256 amount, 
        uint256 timestamp
    );
    event LoanEnded(
        address indexed borrower, 
        address indexed payer, 
        uint256 loanAmount, 
        uint256 timestamp
    );

    // Custom errors
    error UnactiveLoan();
    error LoanAlreadyCompleted();
    error Unauthorized();
    error InsuffisantBalance(uint256 balance, uint256 amount);
=======
>>>>>>> 9db7c9e1

    /**
     * @dev Constructor to initialize the CredVerify contract and deploy reputationNFT
     */
    constructor() Ownable(msg.sender) {
        reputationNFT = new ReputationNFT(
            address(this),
            "Credit Score History",
            "CSH"
        );
    }

    /**
     * @dev Approves or disapproves a stablecoin for use as collateral
     * @param _stablecoin The address of the stablecoin contract
     * @param _status Whether the stablecoin is approved (true) or not (false)
     */
    function setStablecoinApproval(
        address _stablecoin,
        bool _status
    ) external onlyOwner {
        require(_stablecoin != address(0), "Invalid stablecoin address");
        if (approvedStablecoins[_stablecoin] != _status) {
            approvedStablecoins[_stablecoin] = _status;
            if (_status) {
                approvedStablecoinsList.push(_stablecoin);
            } else {
                // Remove from list
                for (uint256 i = 0; i < approvedStablecoinsList.length; i++) {
                    if (approvedStablecoinsList[i] == _stablecoin) {
                        approvedStablecoinsList[i] = approvedStablecoinsList[
                            approvedStablecoinsList.length - 1
                        ];
                        approvedStablecoinsList.pop();
                        break;
                    }
                }
            }
            emit StablecoinStatusChanged(_stablecoin, _status);
        }
    }

    /**
     * @dev Checks if a stablecoin is approved for use as collateral
     * @param _stablecoin The address of the stablecoin contract
     * @return Whether the stablecoin is approved
     */
    function isStablecoinApproved(
        address _stablecoin
    ) public view returns (bool) {
        return approvedStablecoins[_stablecoin];
    }

    /**
     * @dev Returns the list of approved stablecoins
     * @return An array of addresses of approved stablecoins
     */
    function getApprovedStablecoins() public view returns (address[] memory) {
        return approvedStablecoinsList;
    }

    /**
     * @dev Creates a new credit builder loan by depositing collateral, minting a credit NFT and transferring the loan amount to the borrower
     * @param _stablecoin The address of the stablecoin to use as collateral
     * @param _amount The amount of collateral to deposit
     * @param _tokenURI The URI of the token metadata
     */
    function createCreditBuilderLoan(
        address _stablecoin,
        uint256 _amount,
        string memory _tokenURI
    ) external nonReentrant {
        require(approvedStablecoins[_stablecoin], "Stablecoin not approved");
        require(_amount >= MIN_DEPOSIT_AMOUNT, "Amount must be >= $50");

        Loan memory loan = loans[msg.sender];

        require(!loan.active, "Active loan exists");

        require(
            IERC20(_stablecoin).balanceOf(msg.sender) >= _amount,
            "Insufficient balance"
        );

        require(
            IERC20(_stablecoin).allowance(msg.sender, address(this)) >= _amount,
            "Amount is not allowed"
        );

        //Deposit collateral
        IERC20(_stablecoin).safeTransferFrom(
            msg.sender,
            address(this),
            _amount
        );

        loan.stablecoin = _stablecoin;
        loan.collateralAmount = _amount;

        //Transfer loan amount to borrower
        require(
            IERC20(_stablecoin).balanceOf(address(this)) >= _amount,
            "Insufficient balance"
        );
        IERC20(_stablecoin).safeTransfer(msg.sender, _amount);

        uint256 nftId = reputationNFT.mintCreditNFT(
            msg.sender,
            INITIAL_CREDIT_SCORE,
            _amount,
            APR * 100, // Convert to basis points
            LOAN_DURATION,
            _tokenURI
        );

        loan.borrower = msg.sender;
        loan.active = true;
        loan.nftId = nftId;
        loan.loanAmount = loan.collateralAmount;
        loan.monthlyPaymentAmount = calculateMonthlyPayment(
            loan.loanAmount,
            APR,
            LOAN_DURATION
        );
        loan.startDate = block.timestamp;
        loan.nextPaymentDue = block.timestamp + 30 days;
        loan.totalPaid = 0;
        loan.remainingPayments = LOAN_DURATION;
        loan.paymentCount = 0;
        loan.completed = false;

        // Save the loan to storage
        loans[msg.sender] = loan;

        activeCreditScoreBuilders.push(msg.sender);

        emit DepositCollateral(msg.sender, address(this), _stablecoin, _amount);
        emit LoanCreated(msg.sender, _stablecoin, nftId, _amount);
    }

    // Helper functions
    /**
     * @dev Calculates the monthly payment amount for a loan
     * @param principal The principal amount of the loan
     * @param apr The annual interest rate in basis points
     * @param termInMonths The term of the loan in months
     * @return The monthly payment amount
     */
    function calculateMonthlyPayment(
        uint256 principal,
        uint256 apr,
        uint256 termInMonths
    ) internal pure returns (uint256) {
        SD59x18 monthlyRate = sd(int256(apr)).div(sd(12 * 100 * 100));
        SD59x18 principalFixed = sd(int256(principal));
        SD59x18 onePlusR = sd(1e18).add(monthlyRate);
        SD59x18 onePlusRPowN = onePlusR.powu(termInMonths);
        SD59x18 numerator = monthlyRate.mul(onePlusRPowN);
        SD59x18 denominator = onePlusRPowN.sub(sd(1e18));
        SD59x18 paymentFixed = principalFixed.mul(numerator.div(denominator));
        int256 payment = convert(paymentFixed);
        require(payment >= 0, "Payment amount cannot be negative");
        return uint256(payment);
    }
<<<<<<< HEAD

    /**
     * @dev Allows the borrower to make a payment towards their loan
     * @param _borrower The address of the borrower
     */
    function makePayment(address _borrower) external {
        if(loans[_borrower].active == false) revert UnactiveLoan();
        if(loans[_borrower].completed == true) revert LoanAlreadyCompleted();

        IERC20 stablecoin = IERC20(loans[_borrower].stablecoin);

        if(stablecoin.balanceOf(loans[_borrower].borrower) < loans[_borrower].monthlyPaymentAmount) revert InsuffisantBalance(stablecoin.balanceOf(loans[_borrower].borrower), loans[_borrower].monthlyPaymentAmount);

        stablecoin.safeTransferFrom(loans[_borrower].borrower, address(this), loans[_borrower].monthlyPaymentAmount);

        loans[_borrower].totalPaid += loans[_borrower].monthlyPaymentAmount;
        loans[_borrower].paymentCount += 1;
        loans[_borrower].remainingPayments -= 1;

        loans[_borrower].nextPaymentDue = loans[_borrower].nextPaymentDue + 30 days;

        if (loans[_borrower].paymentCount == 12) {
            loans[_borrower].completed = true;
            loans[_borrower].active = false;

            if((stablecoin.balanceOf(address(this)) * 1e18) < loans[_borrower].loanAmount) revert InsuffisantBalance((stablecoin.balanceOf(address(this)) * 1e18), loans[_borrower].loanAmount);

            stablecoin.safeTransfer(loans[_borrower].borrower, (loans[_borrower].collateralAmount / 1e18));

            emit LoanEnded(_borrower, address(this), loans[_borrower].totalPaid, block.timestamp);
        }

        emit PaymentMade(_borrower, address(this), loans[_borrower].monthlyPaymentAmount, block.timestamp);
    }
=======
>>>>>>> 9db7c9e1
}<|MERGE_RESOLUTION|>--- conflicted
+++ resolved
@@ -79,7 +79,6 @@
         address indexed stablecoin,
         uint256 depositAmount
     );
-<<<<<<< HEAD
     event PaymentMade(
         address indexed borrower, 
         address indexed payer, 
@@ -98,8 +97,6 @@
     error LoanAlreadyCompleted();
     error Unauthorized();
     error InsuffisantBalance(uint256 balance, uint256 amount);
-=======
->>>>>>> 9db7c9e1
 
     /**
      * @dev Constructor to initialize the CredVerify contract and deploy reputationNFT
@@ -264,7 +261,6 @@
         require(payment >= 0, "Payment amount cannot be negative");
         return uint256(payment);
     }
-<<<<<<< HEAD
 
     /**
      * @dev Allows the borrower to make a payment towards their loan
@@ -299,6 +295,4 @@
 
         emit PaymentMade(_borrower, address(this), loans[_borrower].monthlyPaymentAmount, block.timestamp);
     }
-=======
->>>>>>> 9db7c9e1
 }