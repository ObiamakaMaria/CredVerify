{
  "name": "credverify",
  "version": "1.0.0",
  "description": "Of course! Here's your document, **properly formatted for a `README.md`** using clean and organized Markdown:",
  "main": "index.js",
  "scripts": {
    "test": "echo \"Error: no test specified\" && exit 1"
  },
  "repository": {
    "type": "git"
  },
  "keywords": [],
  "author": "",
  "license": "ISC",
  "type": "commonjs",
  "bugs": {
    "url": "https://github.com/ObiamakaMaria/credVerify/issues"
  },
  "homepage": "https://github.com/ObiamakaMaria/credVerify#readme",
  "devDependencies": {
    "@nomicfoundation/hardhat-ignition": "^0.15.11",
    "@nomicfoundation/hardhat-toolbox": "^5.0.0",
    "hardhat": "^2.23.0",
    "ts-node": "^10.9.2",
    "typescript": "^5.8.3"
  },
  "dependencies": {
    "@nomicfoundation/hardhat-chai-matchers": "^2.0.0",
    "@nomicfoundation/hardhat-ethers": "^3.0.0",
    "@nomicfoundation/hardhat-ignition-ethers": "^0.15.0",
    "@nomicfoundation/hardhat-network-helpers": "^1.0.0",
    "@nomicfoundation/hardhat-verify": "^2.0.0",
    "@openzeppelin/contracts": "^5.3.0",
<<<<<<< HEAD
=======
    "@prb/math": "^4.1.0",
>>>>>>> c5984816
    "@typechain/ethers-v6": "^0.5.0",
    "@typechain/hardhat": "^9.0.0",
    "@types/chai": "^4.2.0",
    "@types/mocha": ">=9.1.0",
    "chai": "^4.2.0",
    "ethers": "^6.13.7",
    "hardhat-gas-reporter": "^1.0.8",
    "solidity-coverage": "^0.8.1",
    "typechain": "^8.3.0"
  }
}<|MERGE_RESOLUTION|>--- conflicted
+++ resolved
@@ -31,10 +31,7 @@
     "@nomicfoundation/hardhat-network-helpers": "^1.0.0",
     "@nomicfoundation/hardhat-verify": "^2.0.0",
     "@openzeppelin/contracts": "^5.3.0",
-<<<<<<< HEAD
-=======
     "@prb/math": "^4.1.0",
->>>>>>> c5984816
     "@typechain/ethers-v6": "^0.5.0",
     "@typechain/hardhat": "^9.0.0",
     "@types/chai": "^4.2.0",
